--- conflicted
+++ resolved
@@ -8,7 +8,6 @@
     env_file:
       - .env
     ports:
-<<<<<<< HEAD
       - "8095:8095"  # MCP Server
       - "8090:8090"  # Event Hub
       - "8085:8085"  # Article API
@@ -17,16 +16,6 @@
       - "8082:8082"  # Editor
       # 8083 - Researcher (moved to separate researcher-crew service)
       - "8084:8084"  # Publisher
-=======
-      - "8095:8095" # MCP Server
-      - "8090:8090" # Event Hub
-      - "8085:8085" # Article API
-      - "8080:8080" # News Chief
-      - "8081:8081" # Reporter
-      - "8082:8082" # Editor
-      - "8083:8083" # Researcher
-      - "8084:8084" # Publisher
->>>>>>> 1c100888
     environment:
       # Anthropic API
       - ANTHROPIC_API_KEY=${ANTHROPIC_API_KEY}
